/*
 * Copyright 2019 Dgraph Labs, Inc. and Contributors
 *
 * Licensed under the Apache License, Version 2.0 (the "License");
 * you may not use this file except in compliance with the License.
 * You may obtain a copy of the License at
 *
 *     http://www.apache.org/licenses/LICENSE-2.0
 *
 * Unless required by applicable law or agreed to in writing, software
 * distributed under the License is distributed on an "AS IS" BASIS,
 * WITHOUT WARRANTIES OR CONDITIONS OF ANY KIND, either express or implied.
 * See the License for the specific language governing permissions and
 * limitations under the License.
 */

package ristretto

import (
	"sync"
)

// store is the interface fulfilled by all hash map implementations in this
// file. Some hash map implementations are better suited for certain data
// distributions than others, so this allows us to abstract that out for use
// in Ristretto.
//
// Every store is safe for concurrent usage.
type store interface {
	// Get returns the value associated with the key parameter.
	Get(uint64) (interface{}, bool)
	// Set adds the key-value pair to the Map or updates the value if it's
	// already present.
	Set(uint64, interface{})
	// Del deletes the key-value pair from the Map.
	Del(uint64)
<<<<<<< HEAD
	// Clear clears all contents of the store.
	Clear()
=======
	// Update attempts to update the key with a new value and returns true if
	// successful.
	Update(uint64, interface{}) bool
>>>>>>> d963fa24
}

// newStore returns the default store implementation.
func newStore() store {
	return newShardedMap()
}

const numShards uint64 = 256

type shardedMap struct {
	shards []*lockedMap
}

func newShardedMap() *shardedMap {
	sm := &shardedMap{shards: make([]*lockedMap, int(numShards))}
	for i := range sm.shards {
		sm.shards[i] = newLockedMap()
	}
	return sm
}

func (sm *shardedMap) Get(key uint64) (interface{}, bool) {
	idx := key % numShards
	return sm.shards[idx].Get(key)
}

func (sm *shardedMap) Set(key uint64, value interface{}) {
	idx := key % numShards
	sm.shards[idx].Set(key, value)
}

func (sm *shardedMap) Del(key uint64) {
	idx := key % numShards
	sm.shards[idx].Del(key)
}

<<<<<<< HEAD
func (sm *shardedMap) Clear() {
	for i := uint64(0); i < numShards; i++ {
		sm.shards[i].Clear()
	}
=======
func (sm *shardedMap) Update(key uint64, value interface{}) bool {
	idx := key % numShards
	return sm.shards[idx].Update(key, value)
>>>>>>> d963fa24
}

type lockedMap struct {
	sync.RWMutex
	data map[uint64]interface{}
}

func newLockedMap() *lockedMap {
	return &lockedMap{data: make(map[uint64]interface{})}
}

func (m *lockedMap) Get(key uint64) (interface{}, bool) {
	m.RLock()
	val, found := m.data[key]
	m.RUnlock()
	return val, found
}

func (m *lockedMap) Set(key uint64, value interface{}) {
	m.Lock()
	m.data[key] = value
	m.Unlock()
}

func (m *lockedMap) Del(key uint64) {
	m.Lock()
	delete(m.data, key)
<<<<<<< HEAD
}

func (m *lockedMap) Clear() {
	m.Lock()
	defer m.Unlock()
	m.data = make(map[uint64]interface{})
=======
	m.Unlock()
}

func (m *lockedMap) Update(key uint64, value interface{}) bool {
	m.Lock()
	defer m.Unlock()
	if _, found := m.data[key]; found {
		m.data[key] = value
		return true
	}
	return false
>>>>>>> d963fa24
}<|MERGE_RESOLUTION|>--- conflicted
+++ resolved
@@ -34,14 +34,11 @@
 	Set(uint64, interface{})
 	// Del deletes the key-value pair from the Map.
 	Del(uint64)
-<<<<<<< HEAD
 	// Clear clears all contents of the store.
 	Clear()
-=======
 	// Update attempts to update the key with a new value and returns true if
 	// successful.
 	Update(uint64, interface{}) bool
->>>>>>> d963fa24
 }
 
 // newStore returns the default store implementation.
@@ -78,16 +75,15 @@
 	sm.shards[idx].Del(key)
 }
 
-<<<<<<< HEAD
 func (sm *shardedMap) Clear() {
 	for i := uint64(0); i < numShards; i++ {
 		sm.shards[i].Clear()
 	}
-=======
+}
+
 func (sm *shardedMap) Update(key uint64, value interface{}) bool {
 	idx := key % numShards
 	return sm.shards[idx].Update(key, value)
->>>>>>> d963fa24
 }
 
 type lockedMap struct {
@@ -115,14 +111,6 @@
 func (m *lockedMap) Del(key uint64) {
 	m.Lock()
 	delete(m.data, key)
-<<<<<<< HEAD
-}
-
-func (m *lockedMap) Clear() {
-	m.Lock()
-	defer m.Unlock()
-	m.data = make(map[uint64]interface{})
-=======
 	m.Unlock()
 }
 
@@ -134,5 +122,10 @@
 		return true
 	}
 	return false
->>>>>>> d963fa24
+}
+
+func (m *lockedMap) Clear() {
+	m.Lock()
+	defer m.Unlock()
+	m.data = make(map[uint64]interface{})
 }
/*
 * Copyright 2019 Dgraph Labs, Inc. and Contributors
 *
 * Licensed under the Apache License, Version 2.0 (the "License");
 * you may not use this file except in compliance with the License.
 * You may obtain a copy of the License at
 *
 *     http://www.apache.org/licenses/LICENSE-2.0
 *
 * Unless required by applicable law or agreed to in writing, software
 * distributed under the License is distributed on an "AS IS" BASIS,
 * WITHOUT WARRANTIES OR CONDITIONS OF ANY KIND, either express or implied.
 * See the License for the specific language governing permissions and
 * limitations under the License.
 */

// Ristretto is a fast, fixed size, in-memory cache with a dual focus on
// throughput and hit ratio performance. You can easily add Ristretto to an
// existing system and keep the most valuable data where you need it.
package ristretto

import (
	"bytes"
	"errors"
	"fmt"
	"sync/atomic"

	"github.com/dgraph-io/ristretto/z"
)

const (
	// TODO: find the optimal value for this or make it configurable
	setBufSize = 32 * 1024
)

// Cache is a thread-safe implementation of a hashmap with a TinyLFU admission
// policy and a Sampled LFU eviction policy. You can use the same Cache instance
// from as many goroutines as you want.
type Cache struct {
	// store is the central concurrent hashmap where key-value items are stored
	store store
	// policy determines what gets let in to the cache and what gets kicked out
	policy policy
	// getBuf is a custom ring buffer implementation that gets pushed to when
	// keys are read
	getBuf *ringBuffer
	// setBuf is a buffer allowing us to batch/drop Sets during times of high
	// contention
	setBuf chan *item
	// stats contains a running log of important statistics like hits, misses,
	// and dropped items
	stats *metrics
	// onEvict is called for item evictions
	onEvict func(uint64, interface{}, int64)
	// KeyToHash function is used to customize the key hashing algorithm.
	// Each key will be hashed using the provided function. If keyToHash value
	// is not set, the default keyToHash function is used.
	keyToHash func(interface{}) uint64
<<<<<<< HEAD
	// stop is used to stop the processItems goroutine
	stop chan struct{}
=======
	// cost calculates cost from a value
	cost func(value interface{}) int64
>>>>>>> d963fa24
}

// Config is passed to NewCache for creating new Cache instances.
type Config struct {
	// NumCounters determines the number of counters (keys) to keep that hold
	// access frequency information. It's generally a good idea to have more
	// counters than the max cache capacity, as this will improve eviction
	// accuracy and subsequent hit ratios.
	//
	// For example, if you expect your cache to hold 1,000,000 items when full,
	// NumCounters should be 10,000,000 (10x). Each counter takes up 4 bits, so
	// keeping 10,000,000 counters would require 5MB of memory.
	NumCounters int64
	// MaxCost can be considered as the cache capacity, in whatever units you
	// choose to use.
	//
	// For example, if you want the cache to have a max capacity of 100MB, you
	// would set MaxCost to 100,000,000 and pass an item's number of bytes as
	// the `cost` parameter for calls to Set. If new items are accepted, the
	// eviction process will take care of making room for the new item and not
	// overflowing the MaxCost value.
	MaxCost int64
	// BufferItems determines the size of Get buffers.
	//
	// Unless you have a rare use case, using `64` as the BufferItems value
	// results in good performance.
	BufferItems int64
	// Metrics determines whether cache statistics are kept during the cache's
	// lifetime. There *is* some overhead to keeping statistics, so you should
	// only set this flag to true when testing or throughput performance isn't a
	// major factor.
	Metrics bool
	// OnEvict is called for every eviction and passes the hashed key, value,
	// and cost to the function.
	OnEvict func(key uint64, value interface{}, cost int64)
	// KeyToHash function is used to customize the key hashing algorithm.
	// Each key will be hashed using the provided function. If keyToHash value
	// is not set, the default keyToHash function is used.
	KeyToHash func(key interface{}) uint64
	// Cost evaluates a value and outputs a corresponding cost. This function
	// is ran after Set is called for a new item or an item update with a cost
	// param of 0.
	Cost func(value interface{}) int64
}

type itemFlag byte

const (
	itemNew itemFlag = iota
	itemDelete
	itemUpdate
)

// item is passed to setBuf so items can eventually be added to the cache
type item struct {
	flag  itemFlag
	key   uint64
	value interface{}
	cost  int64
}

// NewCache returns a new Cache instance and any configuration errors, if any.
func NewCache(config *Config) (*Cache, error) {
	switch {
	case config.NumCounters == 0:
		return nil, errors.New("NumCounters can't be zero.")
	case config.MaxCost == 0:
		return nil, errors.New("MaxCost can't be zero.")
	case config.BufferItems == 0:
		return nil, errors.New("BufferItems can't be zero.")
	}
	policy := newPolicy(config.NumCounters, config.MaxCost)
	cache := &Cache{
		store:  newStore(),
		policy: policy,
		getBuf: newRingBuffer(ringLossy, &ringConfig{
			Consumer: policy,
			Capacity: config.BufferItems,
		}),
		setBuf:    make(chan *item, setBufSize),
		onEvict:   config.OnEvict,
		keyToHash: config.KeyToHash,
<<<<<<< HEAD
		stop:      make(chan struct{}),
=======
		cost:      config.Cost,
>>>>>>> d963fa24
	}
	if cache.keyToHash == nil {
		cache.keyToHash = z.KeyToHash
	}
	if config.Metrics {
		cache.collectMetrics()
	}
<<<<<<< HEAD
	// NOTE: benchmarks seem to show that performance decreases the more
	//       goroutines we have running cache.processItems(), so 1 should
	//       usually be sufficient
=======
>>>>>>> d963fa24
	go cache.processItems()
	return cache, nil
}

// Get returns the value (if any) and a boolean representing whether the
// value was found or not. The value can be nil and the boolean can be true at
// the same time.
func (c *Cache) Get(key interface{}) (interface{}, bool) {
	if c == nil {
		return nil, false
	}
	hash := c.keyToHash(key)
	c.getBuf.Push(hash)
	val, ok := c.store.Get(hash)
	if ok {
		c.stats.Add(hit, hash, 1)
	} else {
		c.stats.Add(miss, hash, 1)
	}
	return val, ok
}

// Set attempts to add the key-value item to the cache. If it returns false,
// then the Set was dropped and the key-value item isn't added to the cache. If
// it returns true, there's still a chance it could be dropped by the policy if
// its determined that the key-value item isn't worth keeping, but otherwise the
// item will be added and other items will be evicted in order to make room.
//
// To dynamically evaluate the items cost using the Config.Coster function, set
// the cost parameter to 0 and Coster will be ran when needed in order to find
// the items true cost.
func (c *Cache) Set(key, value interface{}, cost int64) bool {
	if c == nil {
		return false
	}
	i := &item{
		flag:  itemNew,
		key:   c.keyToHash(key),
		value: value,
		cost:  cost,
	}
	// attempt to immediately update hashmap value and set flag to update so the
	// cost is eventually updated
	if c.store.Update(i.key, i.value) {
		i.flag = itemUpdate
	}
	// attempt to send item to policy
	select {
	case c.setBuf <- i:
		return true
	default:
		c.stats.Add(dropSets, i.key, 1)
		return false
	}
}

// Del deletes the key-value item from the cache if it exists.
func (c *Cache) Del(key interface{}) {
	if c == nil {
		return
	}
	c.setBuf <- &item{
		flag: itemDelete,
		key:  c.keyToHash(key),
	}
}

// Close stops all goroutines and closes all channels.
func (c *Cache) Close() {}

// Clear empties the hashmap and zeroes all policy counters. Note that this is
// not an atomic operation (but that shouldn't be a problem as it's assumed that
// Set/Get calls won't be occuring until after this).
func (c *Cache) Clear() {
	// block until processItems goroutine is returned
	c.stop <- struct{}{}
	// swap out the setBuf channel
	c.setBuf = make(chan *item, setBufSize)
	// clear value hashmap and policy data
	c.policy.Clear()
	c.store.Clear()
	// only reset metrics if they're enabled
	if c.stats != nil {
		c.collectMetrics()
	}
	// restart processItems goroutine
	go c.processItems()
}

// processItems is ran by goroutines processing the Set buffer.
func (c *Cache) processItems() {
<<<<<<< HEAD
	for {
		select {
		case item := <-c.setBuf:
			if item.del {
				c.policy.Del(item.key)
				c.store.Del(item.key)
				continue
			}
			victims, added := c.policy.Add(item.key, item.cost)
			if added {
				// item was accepted by the policy, so add to the hashmap
				c.store.Set(item.key, item.val)
			}
			// delete victims that are no longer worthy of being in the cache
			for _, victim := range victims {
				// eviction callback
				if c.onEvict != nil {
					victim.val, _ = c.store.Get(victim.key)
					c.onEvict(victim.key, victim.val, victim.cost)
				}
				// delete from hashmap
				c.store.Del(victim.key)
			}
		case <-c.stop:
			return
=======
	for i := range c.setBuf {
		// calculate item cost value if new or update
		if i.cost == 0 && c.cost != nil && i.flag != itemDelete {
			i.cost = c.cost(i.value)
		}
		switch i.flag {
		case itemNew:
			if victims, added := c.policy.Add(i.key, i.cost); added {
				// item was accepted by the policy, so add to the hashmap
				c.store.Set(i.key, i.value)
				// delete victims
				for _, victim := range victims {
					// TODO: make Get-Delete atomic
					if c.onEvict != nil {
						victim.value, _ = c.store.Get(victim.key)
						c.onEvict(victim.key, victim.value, victim.cost)
					}
					c.store.Del(victim.key)
				}
			}
		case itemUpdate:
			c.policy.Update(i.key, i.cost)
		case itemDelete:
			c.policy.Del(i.key)
			c.store.Del(i.key)
>>>>>>> d963fa24
		}
	}
}

func (c *Cache) collectMetrics() {
	c.stats = newMetrics()
	c.policy.CollectMetrics(c.stats)
}

// Metrics returns statistics about cache performance.
func (c *Cache) Metrics() *metrics {
	if c == nil {
		return nil
	}
	return c.stats
}

type metricType int

const (
	// The following 2 keep track of hits and misses.
	hit = iota
	miss

	// The following 3 keep track of number of keys added, updated and evicted.
	keyAdd
	keyUpdate
	keyEvict

	// The following 2 keep track of cost of keys added and evicted.
	costAdd
	costEvict

	// The following keep track of how many sets were dropped or rejected later.
	dropSets
	rejectSets

	// The following 2 keep track of how many gets were kept and dropped on the floor.
	dropGets
	keepGets

	// This should be the final enum. Other enums should be set before this.
	doNotUse
)

func stringFor(t metricType) string {
	switch t {
	case hit:
		return "hit"
	case miss:
		return "miss"
	case keyAdd:
		return "keys-added"
	case keyUpdate:
		return "keys-updated"
	case keyEvict:
		return "keys-evicted"
	case costAdd:
		return "cost-added"
	case costEvict:
		return "cost-evicted"
	case dropSets:
		return "sets-dropped"
	case rejectSets:
		return "sets-rejected" // by policy.
	case dropGets:
		return "gets-dropped"
	case keepGets:
		return "gets-kept"
	default:
		return "unidentified"
	}
}

// metrics is the struct for hit ratio statistics. Note that there is some
// cost to maintaining the counters, so it's best to wrap Policies via the
// Recorder type when hit ratio analysis is needed.
type metrics struct {
	all [doNotUse][]*uint64
}

func newMetrics() *metrics {
	s := &metrics{}
	for i := 0; i < doNotUse; i++ {
		s.all[i] = make([]*uint64, 256)
		slice := s.all[i]
		for j := range slice {
			slice[j] = new(uint64)
		}
	}
	return s
}

func (p *metrics) Add(t metricType, hash, delta uint64) {
	if p == nil {
		return
	}
	valp := p.all[t]
	// Avoid false sharing by padding at least 64 bytes of space between two
	// atomic counters which would be incremented.
	idx := (hash % 25) * 10
	atomic.AddUint64(valp[idx], delta)
}

func (p *metrics) Get(t metricType) uint64 {
	if p == nil {
		return 0
	}
	valp := p.all[t]
	var total uint64
	for i := range valp {
		total += atomic.LoadUint64(valp[i])
	}
	return total
}

func (p *metrics) Ratio() float64 {
	if p == nil {
		return 0.0
	}
	hits, misses := p.Get(hit), p.Get(miss)
	if hits == 0 && misses == 0 {
		return 0.0
	}
	return float64(hits) / float64(hits+misses)
}

func (p *metrics) String() string {
	if p == nil {
		return ""
	}
	var buf bytes.Buffer
	for i := 0; i < doNotUse; i++ {
		t := metricType(i)
		fmt.Fprintf(&buf, "%s: %d ", stringFor(t), p.Get(t))
	}
	fmt.Fprintf(&buf, "gets-total: %d ", p.Get(hit)+p.Get(miss))
	fmt.Fprintf(&buf, "hit-ratio: %.2f", p.Ratio())
	return buf.String()
}<|MERGE_RESOLUTION|>--- conflicted
+++ resolved
@@ -56,13 +56,10 @@
 	// Each key will be hashed using the provided function. If keyToHash value
 	// is not set, the default keyToHash function is used.
 	keyToHash func(interface{}) uint64
-<<<<<<< HEAD
 	// stop is used to stop the processItems goroutine
 	stop chan struct{}
-=======
 	// cost calculates cost from a value
 	cost func(value interface{}) int64
->>>>>>> d963fa24
 }
 
 // Config is passed to NewCache for creating new Cache instances.
@@ -145,11 +142,8 @@
 		setBuf:    make(chan *item, setBufSize),
 		onEvict:   config.OnEvict,
 		keyToHash: config.KeyToHash,
-<<<<<<< HEAD
 		stop:      make(chan struct{}),
-=======
 		cost:      config.Cost,
->>>>>>> d963fa24
 	}
 	if cache.keyToHash == nil {
 		cache.keyToHash = z.KeyToHash
@@ -157,12 +151,9 @@
 	if config.Metrics {
 		cache.collectMetrics()
 	}
-<<<<<<< HEAD
 	// NOTE: benchmarks seem to show that performance decreases the more
 	//       goroutines we have running cache.processItems(), so 1 should
 	//       usually be sufficient
-=======
->>>>>>> d963fa24
 	go cache.processItems()
 	return cache, nil
 }
@@ -254,59 +245,36 @@
 
 // processItems is ran by goroutines processing the Set buffer.
 func (c *Cache) processItems() {
-<<<<<<< HEAD
 	for {
 		select {
-		case item := <-c.setBuf:
-			if item.del {
-				c.policy.Del(item.key)
-				c.store.Del(item.key)
-				continue
+		case i := <-c.setBuf:
+			// calculate item cost value if new or update
+			if i.cost == 0 && c.cost != nil && i.flag != itemDelete {
+				i.cost = c.cost(i.value)
 			}
-			victims, added := c.policy.Add(item.key, item.cost)
-			if added {
-				// item was accepted by the policy, so add to the hashmap
-				c.store.Set(item.key, item.val)
-			}
-			// delete victims that are no longer worthy of being in the cache
-			for _, victim := range victims {
-				// eviction callback
-				if c.onEvict != nil {
-					victim.val, _ = c.store.Get(victim.key)
-					c.onEvict(victim.key, victim.val, victim.cost)
+			switch i.flag {
+			case itemNew:
+				if victims, added := c.policy.Add(i.key, i.cost); added {
+					// item was accepted by the policy, so add to the hashmap
+					c.store.Set(i.key, i.value)
+					// delete victims
+					for _, victim := range victims {
+						// TODO: make Get-Delete atomic
+						if c.onEvict != nil {
+							victim.value, _ = c.store.Get(victim.key)
+							c.onEvict(victim.key, victim.value, victim.cost)
+						}
+						c.store.Del(victim.key)
+					}
 				}
-				// delete from hashmap
-				c.store.Del(victim.key)
+			case itemUpdate:
+				c.policy.Update(i.key, i.cost)
+			case itemDelete:
+				c.policy.Del(i.key)
+				c.store.Del(i.key)
 			}
 		case <-c.stop:
 			return
-=======
-	for i := range c.setBuf {
-		// calculate item cost value if new or update
-		if i.cost == 0 && c.cost != nil && i.flag != itemDelete {
-			i.cost = c.cost(i.value)
-		}
-		switch i.flag {
-		case itemNew:
-			if victims, added := c.policy.Add(i.key, i.cost); added {
-				// item was accepted by the policy, so add to the hashmap
-				c.store.Set(i.key, i.value)
-				// delete victims
-				for _, victim := range victims {
-					// TODO: make Get-Delete atomic
-					if c.onEvict != nil {
-						victim.value, _ = c.store.Get(victim.key)
-						c.onEvict(victim.key, victim.value, victim.cost)
-					}
-					c.store.Del(victim.key)
-				}
-			}
-		case itemUpdate:
-			c.policy.Update(i.key, i.cost)
-		case itemDelete:
-			c.policy.Del(i.key)
-			c.store.Del(i.key)
->>>>>>> d963fa24
 		}
 	}
 }

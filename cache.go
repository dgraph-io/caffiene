--- conflicted
+++ resolved
@@ -50,13 +50,8 @@
 	// setBuf is a buffer allowing us to batch/drop Sets during times of high
 	// contention.
 	setBuf chan *item
-<<<<<<< HEAD
-	// onEvict is called for item evictions
+	// onEvict is called for item evictions.
 	onEvict onEvictFunc
-=======
-	// onEvict is called for item evictions.
-	onEvict func(uint64, uint64, interface{}, int64)
->>>>>>> 29b4dd7a
 	// KeyToHash function is used to customize the key hashing algorithm.
 	// Each key will be hashed using the provided function. If keyToHash value
 	// is not set, the default keyToHash function is used.
@@ -228,14 +223,9 @@
 		expiration: expiration,
 	}
 	// Attempt to immediately update hashmap value and set flag to update so the
-<<<<<<< HEAD
 	// cost is eventually updated. The expiration must also be immediately updated
 	// to prevent items from being prematurely removed from the map.
 	if c.store.Update(i, c.ttlMap) {
-=======
-	// cost is eventually updated.
-	if c.store.Update(keyHash, conflictHash, i.value) {
->>>>>>> 29b4dd7a
 		i.flag = itemUpdate
 	}
 	// Attempt to send item to policy.
